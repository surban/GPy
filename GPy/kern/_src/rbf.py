--- conflicted
+++ resolved
@@ -34,7 +34,6 @@
     def dK_dr(self, r):
         return -r*self.K_of_r(r)
 
-<<<<<<< HEAD
     def __getstate__(self):
         dc = super(RBF, self).__getstate__()
         if self.useGPU:
@@ -43,11 +42,10 @@
  
     def __setstate__(self, state):
         return super(RBF, self).__setstate__(state)
-=======
+
     def spectrum(self, omega):
         assert self.input_dim == 1 #TODO: higher dim spectra?
         return self.variance*np.sqrt(2*np.pi)*self.lengthscale*np.exp(-self.lengthscale*2*omega**2/2)
->>>>>>> 36513746
 
     #---------------------------------------#
     #             PSI statistics            #
