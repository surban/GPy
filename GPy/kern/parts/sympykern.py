import numpy as np
import sympy as sp
from sympy.utilities.codegen import codegen
from sympy.core.cache import clear_cache
from scipy import weave
import re
import os
import sys
current_dir = os.path.dirname(os.path.abspath(__file__))
import tempfile
import pdb
import ast
from kernpart import Kernpart
from ...util.config import config

<<<<<<< HEAD
class spkern_base(Kernpart):
=======
class spkern(Kernpart):
    """
    A kernel object, where all the hard work in done by sympy.

    :param k: the covariance function
    :type k: a positive definite sympy function of x_0, z_0, x_1, z_1, x_2, z_2...

    To construct a new sympy kernel, you'll need to define:
     - a kernel function using a sympy object. Ensure that the kernel is of the form k(x,z).
     - that's it! we'll extract the variables from the function k.

    Note:
     - to handle multiple inputs, call them x_1, z_1, etc
     - to handle multpile correlated outputs, you'll need to add parameters with an index, such as lengthscale_i and lengthscale_j.
    """
    def __init__(self, input_dim, k=None, output_dim=1, name=None, param=None):
        if name is None:
            self.name='sympykern'
        else:
            self.name = name
        if k is None:
            raise ValueError, "You must provide an argument for the covariance function."
        self._sp_k = k
        sp_vars = [e for e in k.atoms() if e.is_Symbol]
        self._sp_x= sorted([e for e in sp_vars if e.name[0:2]=='x_'],key=lambda x:int(x.name[2:]))
        self._sp_z= sorted([e for e in sp_vars if e.name[0:2]=='z_'],key=lambda z:int(z.name[2:]))
        # Check that variable names make sense.
        assert all([x.name=='x_%i'%i for i,x in enumerate(self._sp_x)])
        assert all([z.name=='z_%i'%i for i,z in enumerate(self._sp_z)])
        assert len(self._sp_x)==len(self._sp_z)
        self.input_dim = len(self._sp_x)
        self._real_input_dim = self.input_dim
        if output_dim > 1:
            self.input_dim += 1
        assert self.input_dim == input_dim
        self.output_dim = output_dim
        # extract parameter names
        thetas = sorted([e for e in sp_vars if not (e.name[0:2]=='x_' or e.name[0:2]=='z_')],key=lambda e:e.name)


        # Look for parameters with index.
        if self.output_dim>1:
            self._sp_theta_i = sorted([e for e in thetas if (e.name[-2:]=='_i')], key=lambda e:e.name)
            self._sp_theta_j = sorted([e for e in thetas if (e.name[-2:]=='_j')], key=lambda e:e.name)
            # Make sure parameter appears with both indices!
            assert len(self._sp_theta_i)==len(self._sp_theta_j)
            assert all([theta_i.name[:-2]==theta_j.name[:-2] for theta_i, theta_j in zip(self._sp_theta_i, self._sp_theta_j)])

            # Extract names of shared parameters
            self._sp_theta = [theta for theta in thetas if theta not in self._sp_theta_i and theta not in self._sp_theta_j]
            
            self.num_split_params = len(self._sp_theta_i)
            self._split_theta_names = ["%s"%theta.name[:-2] for theta in self._sp_theta_i]
            for theta in self._split_theta_names:
                setattr(self, theta, np.ones(self.output_dim))
            
            self.num_shared_params = len(self._sp_theta)
            self.num_params = self.num_shared_params+self.num_split_params*self.output_dim
            
        else:
            self.num_split_params = 0
            self._split_theta_names = []
            self._sp_theta = thetas
            self.num_shared_params = len(self._sp_theta)
            self.num_params = self.num_shared_params
        
        for theta in self._sp_theta:
            val = 1.0
            if param is not None:
                if param.has_key(theta):
                    val = param[theta]
            setattr(self, theta.name, val)
        #deal with param            
        self._set_params(self._get_params())

        #Differentiate!
        self._sp_dk_dtheta = [sp.diff(k,theta).simplify() for theta in self._sp_theta]
        if self.output_dim > 1:
            self._sp_dk_dtheta_i = [sp.diff(k,theta).simplify() for theta in self._sp_theta_i]
            
        self._sp_dk_dx = [sp.diff(k,xi).simplify() for xi in self._sp_x]

        if False:
            self.compute_psi_stats()

        self._gen_code()

        if False:
            extra_compile_args = ['-ftree-vectorize', '-mssse3', '-ftree-vectorizer-verbose=5']
        else:
            extra_compile_args = []
            
        self.weave_kwargs = {
            'support_code':self._function_code,
            'include_dirs':[tempfile.gettempdir(), current_dir],
            'headers':['"sympy_helpers.h"'],
            'sources':[os.path.join(current_dir,"sympy_helpers.cpp")],
            'extra_compile_args':extra_compile_args,
            'extra_link_args':[],
            'verbose':True}
        if config.getboolean('parallel', 'openmp'): self.weave_kwargs.append('-lgomp')

    def __add__(self,other):
        return spkern(self._sp_k+other._sp_k)
>>>>>>> c7913b14

    def _gen_code(self):
        """Generates the C functions necessary for computing the covariance function using the sympy objects as input. This is the main sympy.weave specific bit and it requires a rewrite."""

        #TODO: maybe generate one C function only to save compile time? Also easier to take that as a basis and hand craft other covariances??

        # generate c functions from sympy objects
        argument_sequence = self._sp_x+self._sp_z+self._sp_theta
        code_list = [('k',self._sp_k)]
        # gradients with respect to covariance input
        code_list += [('dk_d%s'%x.name,dx) for x,dx in zip(self._sp_x,self._sp_dk_dx)]
        # gradient with respect to parameters
        code_list += [('dk_d%s'%theta.name,dtheta) for theta,dtheta in zip(self._sp_theta,self._sp_dk_dtheta)]
        # gradient with respect to multiple output parameters
        if self.output_dim > 1:
            argument_sequence += self._sp_theta_i + self._sp_theta_j
            code_list += [('dk_d%s'%theta.name,dtheta) for theta,dtheta in zip(self._sp_theta_i,self._sp_dk_dtheta_i)]
        (foo_c,self._function_code), (foo_h,self._function_header) = \
                                     codegen(code_list, "C",'kernel_code',argument_sequence=argument_sequence)
        #put the header file where we can find it
        f = file(os.path.join(tempfile.gettempdir(),'kernel_code.h'),'w')
        f.write(self._function_header)
        f.close()

        # Substitute any known derivatives which sympy doesn't compute
        self._function_code = re.sub('DiracDelta\(.+?,.+?\)','0.0',self._function_code)


        ############################################################
        # This is the basic argument construction for the C code.  #
        ############################################################
        
        arg_list = (["X2(i, %s)"%x.name[2:] for x in self._sp_x]
                    + ["Z2(j, %s)"%z.name[2:] for z in self._sp_z])

        # for multiple outputs need to also provide these arguments reversed.
        if self.output_dim>1:
            reverse_arg_list = list(arg_list)
            reverse_arg_list.reverse()

        # Add in any 'shared' parameters to the list.
        param_arg_list = [shared_params.name for shared_params in self._sp_theta]
        arg_list += param_arg_list

        precompute_list=[]
        if self.output_dim > 1:
            reverse_arg_list+=list(param_arg_list)
            split_param_arg_list = ["%s1(%s)"%(theta.name[:-2].upper(),index) for index in ['ii', 'jj'] for theta in self._sp_theta_i]
            split_param_reverse_arg_list = ["%s1(%s)"%(theta.name[:-2].upper(),index) for index in ['jj', 'ii'] for theta in self._sp_theta_i]
            arg_list += split_param_arg_list
            reverse_arg_list += split_param_reverse_arg_list
            # Extract the right output indices from the inputs.
            c_define_output_indices = [' '*16 + "int %s=(int)%s(%s, %i);"%(index, var, index2, self.input_dim-1) for index, var, index2 in zip(['ii', 'jj'], ['X2', 'Z2'], ['i', 'j'])]
            precompute_list += c_define_output_indices
            reverse_arg_string = ", ".join(reverse_arg_list)
        arg_string = ", ".join(arg_list)
        precompute_string = "\n".join(precompute_list)

        # Code to compute argments string needed when only X is provided.
        X_arg_string = re.sub('Z','X',arg_string)
        # Code to compute argument string when only diagonal is required.
        diag_arg_string = re.sub('int jj','//int jj',X_arg_string)
        diag_arg_string = re.sub('j','i',diag_arg_string)
        if precompute_string == '':
            # if it's not multioutput, the precompute strings are set to zero
            diag_precompute_string = ''
            diag_precompute_replace = ''
        else:
            # for multioutput we need to extract the index of the output form the input.
            diag_precompute_string = precompute_list[0]
            diag_precompute_replace = precompute_list[1]
        

        # Here's the code to do the looping for K
        self._K_code =\
        """
        // _K_code
        // Code for computing the covariance function.
        int i;
        int j;
        int N = target_array->dimensions[0];
        int num_inducing = target_array->dimensions[1];
        int input_dim = X_array->dimensions[1];
        //#pragma omp parallel for private(j)
        for (i=0;i<N;i++){
            for (j=0;j<num_inducing;j++){
%s
                //target[i*num_inducing+j] = 
                TARGET2(i, j) += k(%s);
            }
        }
        %s
        """%(precompute_string,arg_string,"/*"+str(self._sp_k)+"*/") #adding a string representation forces recompile when needed

        self._K_code_X = """
        // _K_code_X
        // Code for computing the covariance function.
        int i;
        int j;
        int N = target_array->dimensions[0];
        int num_inducing = target_array->dimensions[1];
        int input_dim = X_array->dimensions[1];
        //#pragma omp parallel for private(j)
        for (i=0;i<N;i++){
            %s // int ii=(int)X2(i, 1);
            TARGET2(i, i) += k(%s);
            for (j=0;j<i;j++){
              %s //int jj=(int)X2(j, 1);
              double kval = k(%s); //double kval = k(X2(i, 0), shared_lengthscale, LENGTHSCALE1(ii), SCALE1(ii));
              TARGET2(i, j) += kval;
              TARGET2(j, i) += kval;
            }
        }
        /*%s*/
        """%(diag_precompute_string, diag_arg_string, re.sub('Z2', 'X2', diag_precompute_replace), X_arg_string,str(self._sp_k)) #adding a string representation forces recompile when needed

        # Code to do the looping for Kdiag
        self._Kdiag_code =\
        """
        // _Kdiag_code
        // Code for computing diagonal of covariance function.
        int i;
        int N = target_array->dimensions[0];
        int input_dim = X_array->dimensions[1];
        //#pragma omp parallel for
        for (i=0;i<N;i++){
                %s
                //target[i] =
                TARGET1(i)=k(%s);
        }
        %s
        """%(diag_precompute_string,diag_arg_string,"/*"+str(self._sp_k)+"*/") #adding a string representation forces recompile when needed

        # Code to compute gradients
        grad_func_list = []
        if self.output_dim>1:
            grad_func_list += c_define_output_indices
            grad_func_list += [' '*16 + 'TARGET1(%i+ii) += PARTIAL2(i, j)*dk_d%s(%s);'%(self.num_shared_params+i*self.output_dim, theta.name, arg_string) for i, theta in enumerate(self._sp_theta_i)]
            grad_func_list += [' '*16 + 'TARGET1(%i+jj) += PARTIAL2(i, j)*dk_d%s(%s);'%(self.num_shared_params+i*self.output_dim, theta.name, reverse_arg_string) for i, theta in enumerate(self._sp_theta_i)]
        grad_func_list += ([' '*16 + 'TARGET1(%i) += PARTIAL2(i, j)*dk_d%s(%s);'%(i,theta.name,arg_string) for i,theta in  enumerate(self._sp_theta)])
        grad_func_string = '\n'.join(grad_func_list) 

        self._dK_dtheta_code =\
        """
        // _dK_dtheta_code
        // Code for computing gradient of covariance with respect to parameters.
        int i;
        int j;
        int N = partial_array->dimensions[0];
        int num_inducing = partial_array->dimensions[1];
        int input_dim = X_array->dimensions[1];
        //#pragma omp parallel for private(j)
        for (i=0;i<N;i++){
            for (j=0;j<num_inducing;j++){
%s
            }
        }
        %s
        """%(grad_func_string,"/*"+str(self._sp_k)+"*/") # adding a string representation forces recompile when needed


        # Code to compute gradients for Kdiag TODO: needs clean up
        diag_grad_func_string = re.sub('Z','X',grad_func_string,count=0)
        diag_grad_func_string = re.sub('int jj','//int jj',diag_grad_func_string)
        diag_grad_func_string = re.sub('j','i',diag_grad_func_string)
        diag_grad_func_string = re.sub('PARTIAL2\(i, i\)','PARTIAL1(i)',diag_grad_func_string)
        self._dKdiag_dtheta_code =\
        """
        // _dKdiag_dtheta_code
        // Code for computing gradient of diagonal with respect to parameters.
        int i;
        int N = partial_array->dimensions[0];
        int input_dim = X_array->dimensions[1];
        for (i=0;i<N;i++){
                %s
        }
        %s
        """%(diag_grad_func_string,"/*"+str(self._sp_k)+"*/") #adding a string representation forces recompile when needed

        # Code for gradients wrt X, TODO: may need to deal with special case where one input is actually an output.
        gradX_func_list = []
        if self.output_dim>1:
            gradX_func_list += c_define_output_indices
        gradX_func_list += ["TARGET2(i, %i) += PARTIAL2(i, j)*dk_dx_%i(%s);"%(q,q,arg_string) for q in range(self._real_input_dim)]
        gradX_func_string = "\n".join(gradX_func_list)

        self._dK_dX_code = \
        """
        // _dK_dX_code
        // Code for computing gradient of covariance with respect to inputs.
        int i;
        int j;
        int N = partial_array->dimensions[0];
        int num_inducing = partial_array->dimensions[1];
        int input_dim = X_array->dimensions[1];
        //#pragma omp parallel for private(j)
        for (i=0;i<N; i++){
          for (j=0; j<num_inducing; j++){
            %s
          }
        }
        %s
        """%(gradX_func_string,"/*"+str(self._sp_k)+"*/") #adding a string representation forces recompile when needed
  

        diag_gradX_func_string = re.sub('Z','X',gradX_func_string,count=0)
        diag_gradX_func_string = re.sub('int jj','//int jj',diag_gradX_func_string)
        diag_gradX_func_string = re.sub('j','i',diag_gradX_func_string)
        diag_gradX_func_string = re.sub('PARTIAL2\(i, i\)','2*PARTIAL1(i)',diag_gradX_func_string)

        # Code for gradients of Kdiag wrt X
        self._dKdiag_dX_code= \
        """
        // _dKdiag_dX_code
        // Code for computing gradient of diagonal with respect to inputs.
        int n = partial_array->dimensions[0];
        int input_dim = X_array->dimensions[1];
        for (int i=0;i<n; i++){
            %s
        }
        %s
        """%(diag_gradX_func_string,"/*"+str(self._sp_k)+"*/") #adding a
        # string representation forces recompile when needed Get rid
        # of Zs in argument for diagonal. TODO: Why wasn't
        # diag_func_string called here? Need to check that.
        #self._dKdiag_dX_code = self._dKdiag_dX_code.replace('Z[j', 'X[i')

        # Code to use when only X is provided. 
        self._dK_dtheta_code_X = self._dK_dtheta_code.replace('Z[', 'X[')
        self._dK_dX_code_X = self._dK_dX_code.replace('Z[', 'X[').replace('+= PARTIAL2(', '+= 2*PARTIAL2(') 
        self._dK_dtheta_code_X = self._dK_dtheta_code_X.replace('Z2(', 'X2(')
        self._dK_dX_code_X = self._dK_dX_code_X.replace('Z2(', 'X2(')


        if False:
            extra_compile_args = ['-ftree-vectorize', '-mssse3', '-ftree-vectorizer-verbose=5']
        else:
            extra_compile_args = []
            
        self.weave_kwargs = {
            'support_code':self._function_code,
            'include_dirs':[tempfile.gettempdir(), os.path.join(current_dir,'parts/')],
            'headers':['"sympy_helpers.h"'],
            'sources':[os.path.join(current_dir,"parts/sympy_helpers.cpp")],
            'extra_compile_args':extra_compile_args,
            'extra_link_args':[],
            'verbose':True}

        if config.getboolean('parallel', 'openmp'): self.weave_kwargs.append('-lgomp')


        #TODO: similar functions for psi_stats
    def __add__(self,other):
        return spkern(self._sp_k+other._sp_k)

    def _get_arg_names(self, Z=None, partial=None):
        """Get names of arguments that need to be passed to the weave.inline function."""
        arg_names = ['target','X']
        for shared_params in self._sp_theta:
            arg_names += [shared_params.name]
        if Z is not None:
            arg_names += ['Z']
        if partial is not None:
            arg_names += ['partial']
        if self.output_dim>1:
            arg_names += self._split_theta_names
            arg_names += ['output_dim']
        return arg_names

    def _weave_inline(self, code, X, target, Z=None, partial=None):
        """Helper function for compiling the generated C code on the fly."""
        output_dim = self.output_dim
        for shared_params in self._sp_theta:
            locals()[shared_params.name] = getattr(self, shared_params.name)

        # Need to extract parameters first
        for split_params in self._split_theta_names:
            locals()[split_params] = getattr(self, split_params)
        arg_names = self._get_arg_names(Z, partial)        
        weave.inline(code=code, arg_names=arg_names,**self.weave_kwargs)

    def _set_shared_params(self):
        """Extract names of parameters that are shared for all outputs within the base kernel from the sympy kernel code."""
        # Extract names of shared parameters
        if self.output_dim>1:

            self._sp_theta = [theta for theta in self.thetas if theta not in self._sp_theta_i and theta not in self._sp_theta_j]
        
            for theta in self._split_theta_names:
                setattr(self, theta, np.ones(self.output_dim))
            self.num_shared_params = len(self._sp_theta)
        else:
            self._sp_theta = self.thetas
            self.num_shared_params = len(self._sp_theta)


    def _set_split_params(self):
        """Extract the names of parameters that are separate for each output from the sympy kernel code."""
        if self.output_dim>1:
            self._sp_theta_i = sorted([e for e in self.thetas if (e.name[-2:]=='_i')], key=lambda e:e.name)
            self._sp_theta_j = sorted([e for e in self.thetas if (e.name[-2:]=='_j')], key=lambda e:e.name)
            # Make sure parameter appears with both indices, otherwise things aren't symmetric.
            self.num_split_params = len(self._sp_theta_i)
            self._split_theta_names = ["%s"%theta.name[:-2] for theta in self._sp_theta_i]
            assert len(self._sp_theta_i)==len(self._sp_theta_j)
            assert all([theta_i.name[:-2]==theta_j.name[:-2] for theta_i, theta_j in zip(self._sp_theta_i, self._sp_theta_j)])
        else:
            # Not sure this is right, surely we should check for split
            # params even at one output dimension.
            self.num_split_params = 0
            self._split_theta_names = []


    def _set_variables_and_params(self):
        """Extract variable and parameter names from the defined covariance function."""

        # Extract variables from covariance
        sp_vars = [e for e in self._sp_k.atoms() if e.is_Symbol]

        ########## Extract input variables and check z and x match ##########
        self._sp_x= sorted([e for e in sp_vars if e.name[0:2]=='x_'],key=lambda x:int(x.name[2:]))
        self._sp_z= sorted([e for e in sp_vars if e.name[0:2]=='z_'],key=lambda z:int(z.name[2:]))

        # Check that variable names make sense.
        assert all([x.name=='x_%i'%i for i,x in enumerate(self._sp_x)])
        assert all([z.name=='z_%i'%i for i,z in enumerate(self._sp_z)])
        assert len(self._sp_x)==len(self._sp_z)

        self._real_input_dim = len(self._sp_x)


        ########## Extract parameter names ##########

        # extract parameter names from the symbolic term
        self.thetas = sorted([e for e in sp_vars if not (e.name[0:2]=='x_' or e.name[0:2]=='z_')],key=lambda e:e.name)

        # Extract parameter names from sympy object
        self._set_split_params()
        self._set_shared_params()
        self.num_params = self.num_shared_params+self.num_split_params*self.output_dim



class spkern(spkern_base):
    """
    A kernel object, where all the hard work in done by sympy.

    :param k: the covariance function
    :type k: a positive definite sympy function of x_0, z_0, x_1, z_1, x_2, z_2...

    To construct a new sympy kernel, you'll need to define:
     - a kernel function using a sympy object. Ensure that the kernel is of the form k(x,z).
     - that's it! we'll extract the variables from the function k.

    Note:
     - to handle multiple inputs, call them x_1, z_1, etc
     - to handle multpile correlated outputs, you'll need to add parameters with an index, such as lengthscale_i and lengthscale_j.
    """
    def __init__(self, input_dim, k=None, output_dim=1, name=None, param=None):
        if name is None:
            self.name='sympykern'
        else:
            self.name = name

        if k is None:
            raise ValueError, "You must provide a sympy function as an argument for the covariance function."
        self._sp_k = k
        self.output_dim = output_dim

        self._set_variables_and_params()

        # Multiple output covariances have an additional input to specify which output is used.
        self.input_dim = self._real_input_dim
        if self.output_dim > 1:
            self.input_dim += 1

        if not self.input_dim == input_dim:
            raise ValueError('Input dimension does not match number of inputs in sympy kernel description.')

        # Extract provided values from default parameter vector and set them.
        for theta in self._sp_theta:
            val = 1.0
            if param is not None:
                if param.has_key(theta):
                    val = param[theta]
            setattr(self, theta.name, val)
        # Ensure recomputation of dependents is  done.
        self._set_params(self._get_params())

        # do the automatic differentiation.
        self._do_sympy_computations()

        # generate the code.
        self._gen_code()



    def _do_sympy_computations(self):
        # Differentiate covariance
        self._sp_dk_dtheta = [sp.diff(self._sp_k,theta).simplify() for theta in self._sp_theta]
        if self.output_dim > 1:
            self._sp_dk_dtheta_i = [sp.diff(self._sp_k,theta).simplify() for theta in self._sp_theta_i]
            
        self._sp_dk_dx = [sp.diff(self._sp_k,xi).simplify() for xi in self._sp_x]
#        for operator in self._sp_operators:
#            f_i = self.
        if False:
            self.compute_psi_stats()

        
    def K(self,X,Z,target):        
        if Z is None:
            self._weave_inline(self._K_code_X, X, target)
        else:
            self._weave_inline(self._K_code, X, target, Z)

    def Kdiag(self,X,target):
        self._weave_inline(self._Kdiag_code, X, target)

    def dK_dtheta(self,partial,X,Z,target):
        if Z is None:
            self._weave_inline(self._dK_dtheta_code_X, X, target, Z, partial)
        else:
            self._weave_inline(self._dK_dtheta_code, X, target, Z, partial)
            
    def dKdiag_dtheta(self,partial,X,target):
        self._weave_inline(self._dKdiag_dtheta_code, X, target, Z=None, partial=partial)
               
    def dK_dX(self,partial,X,Z,target):
        if Z is None:
            self._weave_inline(self._dK_dX_code_X, X, target, Z, partial)
        else:
            self._weave_inline(self._dK_dX_code, X, target, Z, partial)

    def dKdiag_dX(self,partial,X,target):
        self._weave_inline(self._dKdiag_dX_code, X, target, Z=None, partial=partial)

    def compute_psi_stats(self):
        #define some normal distributions
        mus = [sp.var('mu_%i'%i,real=True) for i in range(self.input_dim)]
        Ss = [sp.var('S_%i'%i,positive=True) for i in range(self.input_dim)]
        normals = [(2*sp.pi*Si)**(-0.5)*sp.exp(-0.5*(xi-mui)**2/Si) for xi, mui, Si in zip(self._sp_x, mus, Ss)]

        #do some integration!
        #self._sp_psi0 = ??
        self._sp_psi1 = self._sp_k
        for i in range(self.input_dim):
            print 'perfoming integrals %i of %i'%(i+1,2*self.input_dim)
            sys.stdout.flush()
            self._sp_psi1 *= normals[i]
            self._sp_psi1 = sp.integrate(self._sp_psi1,(self._sp_x[i],-sp.oo,sp.oo))
            clear_cache()
        self._sp_psi1 = self._sp_psi1.simplify()

        #and here's psi2 (eek!)
        zprime = [sp.Symbol('zp%i'%i) for i in range(self.input_dim)]
        self._sp_psi2 = self._sp_k.copy()*self._sp_k.copy().subs(zip(self._sp_z,zprime))
        for i in range(self.input_dim):
            print 'perfoming integrals %i of %i'%(self.input_dim+i+1,2*self.input_dim)
            sys.stdout.flush()
            self._sp_psi2 *= normals[i]
            self._sp_psi2 = sp.integrate(self._sp_psi2,(self._sp_x[i],-sp.oo,sp.oo))
            clear_cache()
        self._sp_psi2 = self._sp_psi2.simplify()


    def _set_params(self,param):        
        assert param.size == (self.num_params)
        for i, shared_params in enumerate(self._sp_theta):
            setattr(self, shared_params.name, param[i])
            
        if self.output_dim>1:
            for i, split_params in enumerate(self._split_theta_names):
                start = self.num_shared_params + i*self.output_dim
                end = self.num_shared_params + (i+1)*self.output_dim
                setattr(self, split_params, param[start:end])


    def _get_params(self):
        params = np.zeros(0)
        for shared_params in self._sp_theta:
            params = np.hstack((params, getattr(self, shared_params.name)))
        if self.output_dim>1:
            for split_params in self._split_theta_names:
                params = np.hstack((params, getattr(self, split_params).flatten()))
        return params

    def _get_param_names(self):
        if self.output_dim>1:
            return [x.name for x in self._sp_theta] + [x.name[:-2] + str(i)  for x in self._sp_theta_i for i in range(self.output_dim)]
        else:
            return [x.name for x in self._sp_theta]<|MERGE_RESOLUTION|>--- conflicted
+++ resolved
@@ -6,23 +6,18 @@
 import re
 import os
 import sys
-current_dir = os.path.dirname(os.path.abspath(__file__))
+current_dir = os.path.dirname(os.path.abspath(os.path.dirname(__file__)))
 import tempfile
 import pdb
 import ast
 from kernpart import Kernpart
 from ...util.config import config
 
-<<<<<<< HEAD
 class spkern_base(Kernpart):
-=======
-class spkern(Kernpart):
+
+    #def _gen_code(self):
+    #    """Generates the C functions necessary for computing the covariance function using the sympy objects as input. This is the main sympy.weave specific bit and it requires a rewrite."""
     """
-    A kernel object, where all the hard work in done by sympy.
-
-    :param k: the covariance function
-    :type k: a positive definite sympy function of x_0, z_0, x_1, z_1, x_2, z_2...
-
     To construct a new sympy kernel, you'll need to define:
      - a kernel function using a sympy object. Ensure that the kernel is of the form k(x,z).
      - that's it! we'll extract the variables from the function k.
@@ -110,9 +105,9 @@
             
         self.weave_kwargs = {
             'support_code':self._function_code,
-            'include_dirs':[tempfile.gettempdir(), current_dir],
+            'include_dirs':[tempfile.gettempdir(), os.path.join(current_dir,'parts/')],
             'headers':['"sympy_helpers.h"'],
-            'sources':[os.path.join(current_dir,"sympy_helpers.cpp")],
+            'sources':[os.path.join(current_dir,"parts/sympy_helpers.cpp")],
             'extra_compile_args':extra_compile_args,
             'extra_link_args':[],
             'verbose':True}
@@ -120,11 +115,9 @@
 
     def __add__(self,other):
         return spkern(self._sp_k+other._sp_k)
->>>>>>> c7913b14
 
     def _gen_code(self):
-        """Generates the C functions necessary for computing the covariance function using the sympy objects as input. This is the main sympy.weave specific bit and it requires a rewrite."""
-
+        """Generates the C functions necessary for computing the covariance function using the sympy objects as input."""
         #TODO: maybe generate one C function only to save compile time? Also easier to take that as a basis and hand craft other covariances??
 
         # generate c functions from sympy objects
