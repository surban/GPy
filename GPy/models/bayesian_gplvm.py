# Copyright (c) 2012, GPy authors (see AUTHORS.txt).
# Licensed under the BSD 3-clause license (see LICENSE.txt)

import numpy as np
from .. import kern
from ..core import SparseGP
from ..likelihoods import Gaussian
from ..inference.optimization import SCG
from ..util import linalg
from ..core.parameterization.variational import NormalPosterior, NormalPrior, VariationalPosterior
from ..inference.latent_function_inference.var_dtc_parallel import update_gradients, VarDTC_minibatch
from ..inference.latent_function_inference.var_dtc_gpu import VarDTC_GPU
import logging

class BayesianGPLVM(SparseGP):
    """
    Bayesian Gaussian Process Latent Variable Model

    :param Y: observed data (np.ndarray) or GPy.likelihood
    :type Y: np.ndarray| GPy.likelihood instance
    :param input_dim: latent dimensionality
    :type input_dim: int
    :param init: initialisation method for the latent space
    :type init: 'PCA'|'random'

    """
    def __init__(self, Y, input_dim, X=None, X_variance=None, init='PCA', num_inducing=10,
<<<<<<< HEAD
                 Z=None, kernel=None, inference_method=None, likelihood=None, name='bayesian gplvm', mpi_comm=None, **kwargs):
        self.mpi_comm = mpi_comm
        self.__IN_OPTIMIZATION__ = False
=======
                 Z=None, kernel=None, inference_method=None, likelihood=None, name='bayesian gplvm', **kwargs):
        self.logger = logging.getLogger(self.__class__.__name__)
>>>>>>> 36513746
        if X == None:
            from ..util.initialization import initialize_latent
            self.logger.info("initializing latent space X with method {}".format(init))
            X, fracs = initialize_latent(init, input_dim, Y)
        else:
            fracs = np.ones(input_dim)

        self.init = init

        if X_variance is None:
            self.logger.info("initializing latent space variance ~ uniform(0,.1)")
            X_variance = np.random.uniform(0,.1,X.shape)

        if Z is None:
            self.logger.info("initializing inducing inputs")
            Z = np.random.permutation(X.copy())[:num_inducing]
        assert Z.shape[1] == X.shape[1]

        if kernel is None:
            self.logger.info("initializing kernel RBF")
            kernel = kern.RBF(input_dim, lengthscale=1./fracs, ARD=True) # + kern.white(input_dim)

        if likelihood is None:
            likelihood = Gaussian()

        self.variational_prior = NormalPrior()
        X = NormalPosterior(X, X_variance)

        if inference_method is None:
            inan = np.isnan(Y)
            if np.any(inan):
                from ..inference.latent_function_inference.var_dtc import VarDTCMissingData
<<<<<<< HEAD
                inference_method = VarDTCMissingData()
            elif mpi_comm is not None:
                inference_method = VarDTC_minibatch(mpi_comm=mpi_comm)
=======
                self.logger.debug("creating inference_method with var_dtc missing data")
                inference_method = VarDTCMissingData(inan=inan)
>>>>>>> 36513746
            else:
                from ..inference.latent_function_inference.var_dtc import VarDTC
                self.logger.debug("creating inference_method var_dtc")
                inference_method = VarDTC()
        if isinstance(inference_method,VarDTC_minibatch):
            inference_method.mpi_comm = mpi_comm
                
        if kernel.useGPU and isinstance(inference_method, VarDTC_GPU):
            kernel.psicomp.GPU_direct = True

        SparseGP.__init__(self, X, Y, Z, kernel, likelihood, inference_method, name, **kwargs)
        self.logger.info("Adding X as parameter")
        self.add_parameter(self.X, index=0)

        if mpi_comm != None:
            from ..util.mpi import divide_data
            N_start, N_end, N_list = divide_data(Y.shape[0], mpi_comm)
            self.N_range = (N_start, N_end)
            self.N_list = np.array(N_list)
            self.Y_local = self.Y[N_start:N_end]
            print 'MPI RANK: '+str(self.mpi_comm.rank)+' with datasize: '+str(self.N_range)
            mpi_comm.Bcast(self.param_array, root=0)

    def set_X_gradients(self, X, X_grad):
        """Set the gradients of the posterior distribution of X in its specific form."""
        X.mean.gradient, X.variance.gradient = X_grad
    
    def get_X_gradients(self, X):
        """Get the gradients of the posterior distribution of X in its specific form."""
        return X.mean.gradient, X.variance.gradient

    def parameters_changed(self):
        if isinstance(self.inference_method, VarDTC_GPU) or isinstance(self.inference_method, VarDTC_minibatch):
            update_gradients(self, mpi_comm=self.mpi_comm)
            return

        super(BayesianGPLVM, self).parameters_changed()
        self._log_marginal_likelihood -= self.variational_prior.KL_divergence(self.X)

        self.X.mean.gradient, self.X.variance.gradient = self.kern.gradients_qX_expectations(variational_posterior=self.X, Z=self.Z, dL_dpsi0=self.grad_dict['dL_dpsi0'], dL_dpsi1=self.grad_dict['dL_dpsi1'], dL_dpsi2=self.grad_dict['dL_dpsi2'])

        # This is testing code -------------------------
#         i = np.random.randint(self.X.shape[0])
#         X_ = self.X.mean
#         which = np.sqrt(((X_ - X_[i:i+1])**2).sum(1)).argsort()>(max(0, self.X.shape[0]-51))
#         _, _, grad_dict = self.inference_method.inference(self.kern, self.X[which], self.Z, self.likelihood, self.Y[which], self.Y_metadata)
#         grad = self.kern.gradients_qX_expectations(variational_posterior=self.X[which], Z=self.Z, dL_dpsi0=grad_dict['dL_dpsi0'], dL_dpsi1=grad_dict['dL_dpsi1'], dL_dpsi2=grad_dict['dL_dpsi2'])
#
#         self.X.mean.gradient[:] = 0
#         self.X.variance.gradient[:] = 0
#         self.X.mean.gradient[which] = grad[0]
#         self.X.variance.gradient[which] = grad[1]

        # update for the KL divergence
#         self.variational_prior.update_gradients_KL(self.X, which)
        # -----------------------------------------------

        # update for the KL divergence
        self.variational_prior.update_gradients_KL(self.X)

    def plot_latent(self, labels=None, which_indices=None,
                resolution=50, ax=None, marker='o', s=40,
                fignum=None, plot_inducing=True, legend=True,
                plot_limits=None,
                aspect='auto', updates=False, predict_kwargs={}, imshow_kwargs={}):
        import sys
        assert "matplotlib" in sys.modules, "matplotlib package has not been imported."
        from ..plotting.matplot_dep import dim_reduction_plots

        return dim_reduction_plots.plot_latent(self, labels, which_indices,
                resolution, ax, marker, s,
                fignum, plot_inducing, legend,
                plot_limits, aspect, updates, predict_kwargs, imshow_kwargs)

    def do_test_latents(self, Y):
        """
        Compute the latent representation for a set of new points Y

        Notes:
        This will only work with a univariate Gaussian likelihood (for now)
        """
        N_test = Y.shape[0]
        input_dim = self.Z.shape[1]

        means = np.zeros((N_test, input_dim))
        covars = np.zeros((N_test, input_dim))

        dpsi0 = -0.5 * self.input_dim / self.likelihood.variance
        dpsi2 = self.grad_dict['dL_dpsi2'][0][None, :, :] # TODO: this may change if we ignore het. likelihoods
        V = Y/self.likelihood.variance

        #compute CPsi1V
        #if self.Cpsi1V is None:
        #    psi1V = np.dot(self.psi1.T, self.likelihood.V)
        #    tmp, _ = linalg.dtrtrs(self._Lm, np.asfortranarray(psi1V), lower=1, trans=0)
        #    tmp, _ = linalg.dpotrs(self.LB, tmp, lower=1)
        #    self.Cpsi1V, _ = linalg.dtrtrs(self._Lm, tmp, lower=1, trans=1)

        dpsi1 = np.dot(self.posterior.woodbury_vector, V.T)

        #start = np.zeros(self.input_dim * 2)


        from scipy.optimize import minimize

        for n, dpsi1_n in enumerate(dpsi1.T[:, :, None]):
            args = (input_dim, self.kern.copy(), self.Z, dpsi0, dpsi1_n.T, dpsi2)
            res = minimize(latent_cost_and_grad, jac=True, x0=np.hstack((means[n], covars[n])), args=args, method='BFGS')
            xopt = res.x
            mu, log_S = xopt.reshape(2, 1, -1)
            means[n] = mu[0].copy()
            covars[n] = np.exp(log_S[0]).copy()

        X = NormalPosterior(means, covars)

        return X

    def dmu_dX(self, Xnew):
        """
        Calculate the gradient of the prediction at Xnew w.r.t Xnew.
        """
        dmu_dX = np.zeros_like(Xnew)
        for i in range(self.Z.shape[0]):
            dmu_dX += self.kern.gradients_X(self.Cpsi1Vf[i:i + 1, :], Xnew, self.Z[i:i + 1, :])
        return dmu_dX

    def dmu_dXnew(self, Xnew):
        """
        Individual gradient of prediction at Xnew w.r.t. each sample in Xnew
        """
        gradients_X = np.zeros((Xnew.shape[0], self.num_inducing))
        ones = np.ones((1, 1))
        for i in range(self.Z.shape[0]):
            gradients_X[:, i] = self.kern.gradients_X(ones, Xnew, self.Z[i:i + 1, :]).sum(-1)
        return np.dot(gradients_X, self.Cpsi1Vf)

    def plot_steepest_gradient_map(self, *args, ** kwargs):
        """
        See GPy.plotting.matplot_dep.dim_reduction_plots.plot_steepest_gradient_map
        """
        import sys
        assert "matplotlib" in sys.modules, "matplotlib package has not been imported."
        from ..plotting.matplot_dep import dim_reduction_plots

        return dim_reduction_plots.plot_steepest_gradient_map(self,*args,**kwargs)
<<<<<<< HEAD

    def __getstate__(self):
        dc = super(BayesianGPLVM, self).__getstate__()
        dc['mpi_comm'] = None
        if self.mpi_comm != None:
            del dc['N_range']
            del dc['N_list']
            del dc['Y_local']
        return dc
 
    def __setstate__(self, state):
        return super(BayesianGPLVM, self).__setstate__(state)
    
    #=====================================================
    # The MPI parallelization 
    #     - can move to model at some point
    #=====================================================
    
    def _set_params_transformed(self, p):
        if self.mpi_comm != None:
            if self.__IN_OPTIMIZATION__ and self.mpi_comm.rank==0:
                self.mpi_comm.Bcast(np.int32(1),root=0)
            self.mpi_comm.Bcast(p, root=0)
        super(BayesianGPLVM, self)._set_params_transformed(p)
        
    def optimize(self, optimizer=None, start=None, **kwargs):
        self.__IN_OPTIMIZATION__ = True
        if self.mpi_comm==None:
            super(BayesianGPLVM, self).optimize(optimizer,start,**kwargs)
        elif self.mpi_comm.rank==0:
            super(BayesianGPLVM, self).optimize(optimizer,start,**kwargs)
            self.mpi_comm.Bcast(np.int32(-1),root=0)
        elif self.mpi_comm.rank>0:
            x = self._get_params_transformed().copy()
            flag = np.empty(1,dtype=np.int32)
            while True:
                self.mpi_comm.Bcast(flag,root=0)
                if flag==1:
                    self._set_params_transformed(x)
                elif flag==-1:
                    break
                else:
                    self.__IN_OPTIMIZATION__ = False
                    raise Exception("Unrecognizable flag for synchronization!")
        self.__IN_OPTIMIZATION__ = False
=======
>>>>>>> 36513746


def latent_cost_and_grad(mu_S, input_dim, kern, Z, dL_dpsi0, dL_dpsi1, dL_dpsi2):
    """
    objective function for fitting the latent variables for test points
    (negative log-likelihood: should be minimised!)
    """
    mu = mu_S[:input_dim][None]
    log_S = mu_S[input_dim:][None]
    S = np.exp(log_S)

    X = NormalPosterior(mu, S)

    psi0 = kern.psi0(Z, X)
    psi1 = kern.psi1(Z, X)
    psi2 = kern.psi2(Z, X)

    lik = dL_dpsi0 * psi0.sum() + np.einsum('ij,kj->...', dL_dpsi1, psi1) + np.einsum('ijk,lkj->...', dL_dpsi2, psi2) - 0.5 * np.sum(np.square(mu) + S) + 0.5 * np.sum(log_S)

    dLdmu, dLdS = kern.gradients_qX_expectations(dL_dpsi0, dL_dpsi1, dL_dpsi2, Z, X)
    dmu = dLdmu - mu
    # dS = S0 + S1 + S2 -0.5 + .5/S
    dlnS = S * (dLdS - 0.5) + .5

    return -lik, -np.hstack((dmu.flatten(), dlnS.flatten()))<|MERGE_RESOLUTION|>--- conflicted
+++ resolved
@@ -25,14 +25,10 @@
 
     """
     def __init__(self, Y, input_dim, X=None, X_variance=None, init='PCA', num_inducing=10,
-<<<<<<< HEAD
                  Z=None, kernel=None, inference_method=None, likelihood=None, name='bayesian gplvm', mpi_comm=None, **kwargs):
         self.mpi_comm = mpi_comm
         self.__IN_OPTIMIZATION__ = False
-=======
-                 Z=None, kernel=None, inference_method=None, likelihood=None, name='bayesian gplvm', **kwargs):
         self.logger = logging.getLogger(self.__class__.__name__)
->>>>>>> 36513746
         if X == None:
             from ..util.initialization import initialize_latent
             self.logger.info("initializing latent space X with method {}".format(init))
@@ -65,14 +61,10 @@
             inan = np.isnan(Y)
             if np.any(inan):
                 from ..inference.latent_function_inference.var_dtc import VarDTCMissingData
-<<<<<<< HEAD
-                inference_method = VarDTCMissingData()
+                self.logger.debug("creating inference_method with var_dtc missing data")
+                inference_method = VarDTCMissingData(inan=inan)
             elif mpi_comm is not None:
                 inference_method = VarDTC_minibatch(mpi_comm=mpi_comm)
-=======
-                self.logger.debug("creating inference_method with var_dtc missing data")
-                inference_method = VarDTCMissingData(inan=inan)
->>>>>>> 36513746
             else:
                 from ..inference.latent_function_inference.var_dtc import VarDTC
                 self.logger.debug("creating inference_method var_dtc")
@@ -218,8 +210,6 @@
         from ..plotting.matplot_dep import dim_reduction_plots
 
         return dim_reduction_plots.plot_steepest_gradient_map(self,*args,**kwargs)
-<<<<<<< HEAD
-
     def __getstate__(self):
         dc = super(BayesianGPLVM, self).__getstate__()
         dc['mpi_comm'] = None
@@ -264,8 +254,6 @@
                     self.__IN_OPTIMIZATION__ = False
                     raise Exception("Unrecognizable flag for synchronization!")
         self.__IN_OPTIMIZATION__ = False
-=======
->>>>>>> 36513746
 
 
 def latent_cost_and_grad(mu_S, input_dim, kern, Z, dL_dpsi0, dL_dpsi1, dL_dpsi2):
