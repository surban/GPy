--- conflicted
+++ resolved
@@ -93,27 +93,11 @@
         if np.any(diagA <= 0.):
             raise linalg.LinAlgError, "not pd: non-positive diagonal elements"
         jitter = diagA.mean() * 1e-6
-<<<<<<< HEAD
         num_tries = 1
         while num_tries <= maxtries and np.isfinite(jitter):
-=======
-        num_tries = 0
-        while num_tries < maxtries and np.isfinite(jitter):
->>>>>>> 9f511374
             try:
                 print jitter
                 L = linalg.cholesky(A + np.eye(A.shape[0]) * jitter, lower=True)
-<<<<<<< HEAD
-                logging.warning('Added {} rounds of jitter, jitter of {:.10e}\n'.format(num_tries, jitter))
-                return L
-            except:
-                jitter *= 10
-                num_tries += 1
-    import traceback
-    logging.warning('\n'.join(['Added {} rounds of jitter, jitter of {:.10e}'.format(num_tries-1, jitter),
-                                '  in '+traceback.format_list(traceback.extract_stack(limit=2)[-2:-1])[0][2:]]))
-    raise linalg.LinAlgError, "not positive definite, even with jitter."
-=======
                 return L
             except:
                 jitter *= 10
@@ -127,7 +111,6 @@
             '  in '+traceback.format_list(traceback.extract_stack(limit=2)[-2:-1])[0][2:]]))
     import ipdb;ipdb.set_trace()
     return L
->>>>>>> 9f511374
 
 # def dtrtri(L, lower=1):
 #     """
