--- conflicted
+++ resolved
@@ -41,46 +41,6 @@
         self.variance = Param('variance', variance, Logexp())
         self.link_parameter(self.variance)
 
-<<<<<<< HEAD
-    def set_data(self, data):
-        self.data = data
-        self.N, D = data.shape
-        assert D == self.output_dim
-        self.Y = (self.data - self._offset) / self._scale
-        if D > self.N:
-            self.YYT = np.dot(self.Y, self.Y.T)
-            self.trYYT = np.trace(self.YYT)
-            self.YYT_factor = jitchol(self.YYT)
-        else:
-            self.YYT = None
-            self.trYYT = np.sum(np.square(self.Y))
-            self.YYT_factor = self.Y
-
-    def _get_params(self):
-        return np.asarray(self._variance)
-
-    def _get_param_names(self):
-        return ["noise_variance"]
-
-    def _set_params(self, x):
-        x = np.float64(x)
-        if np.all(self._variance != x):
-            if x == 0.:#special case of zero noise
-                self.precision = np.inf
-                self.V = None
-            else:
-                self.precision = 1. / x
-                self.V = (self.precision) * self.Y
-                self.VVT_factor = self.precision * self.YYT_factor
-            self.covariance_matrix = np.eye(self.N) * x
-            self._variance = x
-
-    def predictive_values(self, mu, var, full_cov, **likelihood_args):
-        """
-        Un-normalize the prediction and add the likelihood variance, then return the 5%, 95% interval
-        """
-        mean = mu * self._scale + self._offset
-=======
         if isinstance(gp_link, link_functions.Identity):
             self.log_concave = True
 
@@ -119,7 +79,6 @@
         return Z_hat, mu_hat, sigma2_hat
 
     def predictive_values(self, mu, var, full_cov=False, Y_metadata=None):
->>>>>>> 4fd05439
         if full_cov:
             if var.ndim == 2:
                 var += np.eye(var.shape[0])*self.variance
@@ -332,27 +291,6 @@
         """
         Variance of y under the Mass (or density) function p(y|f)
 
-<<<<<<< HEAD
-    def log_predictive_density(self, y_test, mu_star, var_star):
-        """
-        Calculation of the log predictive density
-
-        .. math:
-            p(y_{*}|D) = p(y_{*}|f_{*})p(f_{*}|\mu_{*}\\sigma^{2}_{*})
-
-        :param y_test: test observations (y_{*})
-        :type y_test: (Nx1) array
-        :param mu_star: predictive mean of gaussian p(f_{*}|mu_{*}, var_{*})
-        :type mu_star: (Nx1) array
-        :param var_star: predictive variance of gaussian p(f_{*}|mu_{*}, var_{*})
-        :type var_star: (Nx1) array
-
-        .. Note:
-            Works as if each test point was provided individually, i.e. not full_cov
-        """
-        y_rescaled = (y_test - self._offset)/self._scale
-        return -0.5*np.log(2*np.pi) -0.5*np.log(var_star + self._variance) -0.5*(np.square(y_rescaled - mu_star))/(var_star + self._variance)
-=======
         .. math::
             Var_{p(y|f)}[y]
         """
@@ -370,7 +308,6 @@
         gp = gp.flatten()
         Ysim = np.array([np.random.normal(self.gp_link.transf(gpj), scale=np.sqrt(self.variance), size=1) for gpj in gp])
         return Ysim.reshape(orig_shape)
->>>>>>> 4fd05439
 
     def log_predictive_density(self, y_test, mu_star, var_star):
         """
