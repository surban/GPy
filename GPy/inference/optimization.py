# Copyright (c) 2012, GPy authors (see AUTHORS.txt).
# Licensed under the BSD 3-clause license (see LICENSE.txt)

from scipy import optimize
import pdb
import pylab as pb
import datetime as dt

class Optimizer():
    """
    Superclass for all the optimizers.

    :param x_init: initial set of parameters
    :param f_fp: function that returns the function AND the gradients at the same time
    :param f: function to optimize
    :param fp: gradients
    :param messages: print messages from the optimizer?
    :type messages: (True | False)
    :param max_f_eval: maximum number of function evaluations

    :rtype: optimizer object.

    """
<<<<<<< HEAD
    def __init__(self, x_init, f_fp, f, fp , messages=False, max_f_eval=1e4, ftol=None, gtol=None, xtol=None, **kwargs):
=======
    def __init__(self, x_init, messages=False, model = None, max_f_eval=1e4, ftol=None, gtol=None, xtol=None):
>>>>>>> e2770b01
        self.opt_name = None
        self.x_init = x_init
        self.messages = messages
        self.f_opt = None
        self.x_opt = None
        self.funct_eval = None
        self.status = None
        self.max_f_eval = int(max_f_eval)
        self.trace = None
        self.time = "Not available"
        self.xtol = xtol
        self.gtol = gtol
        self.ftol = ftol
        self.model = model
        
    def run(self, **kwargs):
        start = dt.datetime.now()
        self.opt(**kwargs)
        end = dt.datetime.now()
        self.time = str(end-start)

    def opt(self, f_fp = None, f = None, fp = None):
        raise NotImplementedError, "this needs to be implemented to use the optimizer class"

    def plot(self):
        if self.trace == None:
            print "No trace present so I can't plot it. Please check that the optimizer actually supplies a trace."
        else:
            pb.figure()
            pb.plot(self.trace)
            pb.xlabel('Iteration')
            pb.ylabel('f(x)')

    def diagnostics(self):
        print "Optimizer: \t\t\t\t %s" % self.opt_name
        print "f(x_opt): \t\t\t\t %.3f" % self.f_opt
        print "Number of function evaluations: \t %d" % self.funct_eval
        print "Optimization status: \t\t\t %s" % self.status
        print "Time elapsed: \t\t\t\t %s" % self.time

class opt_tnc(Optimizer):
    def __init__(self, *args, **kwargs):
        Optimizer.__init__(self, *args, **kwargs)
        self.opt_name = "TNC (Scipy implementation)"

    def opt(self, f_fp = None, f = None, fp = None):
        """
        Run the TNC optimizer

        """
        tnc_rcstrings = ['Local minimum', 'Converged', 'XConverged', 'Maximum number of f evaluations reached',
             'Line search failed', 'Function is constant']

        assert f_fp != None, "TNC requires f_fp"

        opt_dict = {}
        if self.xtol is not None:
            opt_dict['xtol'] = self.xtol
        if self.ftol is not None:
            opt_dict['ftol'] = self.ftol
        if self.gtol is not None:
            opt_dict['pgtol'] = self.gtol

        opt_result = optimize.fmin_tnc(f_fp, self.x_init, messages = self.messages,
                       maxfun = self.max_f_eval, **opt_dict)
        self.x_opt = opt_result[0]
        self.f_opt = f_fp(self.x_opt)[0]
        self.funct_eval = opt_result[1]
        self.status = tnc_rcstrings[opt_result[2]]

class opt_lbfgsb(Optimizer):
    def __init__(self, *args, **kwargs):
        Optimizer.__init__(self, *args, **kwargs)
        self.opt_name = "L-BFGS-B (Scipy implementation)"

    def opt(self, f_fp = None, f = None, fp = None):
        """
        Run the optimizer

        """
        rcstrings = ['Converged', 'Maximum number of f evaluations reached', 'Error']

        assert f_fp != None, "BFGS requires f_fp"

        if self.messages:
            iprint = 1
        else:
            iprint = -1

        opt_dict = {}
        if self.xtol is not None:
            print "WARNING: l-bfgs-b doesn't have an xtol arg, so I'm going to ignore it"
        if self.ftol is not None:
            print "WARNING: l-bfgs-b doesn't have an ftol arg, so I'm going to ignore it"
        if self.gtol is not None:
            opt_dict['pgtol'] = self.gtol

        opt_result = optimize.fmin_l_bfgs_b(f_fp, self.x_init, iprint = iprint,
                                            maxfun = self.max_f_eval, **opt_dict)
        self.x_opt = opt_result[0]
        self.f_opt = f_fp(self.x_opt)[0]
        self.funct_eval = opt_result[2]['funcalls']
        self.status = rcstrings[opt_result[2]['warnflag']]

class opt_simplex(Optimizer):
    def __init__(self, *args, **kwargs):
        Optimizer.__init__(self, *args, **kwargs)
        self.opt_name = "Nelder-Mead simplex routine (via Scipy)"

    def opt(self, f_fp = None, f = None, fp = None):
        """
        The simplex optimizer does not require gradients.
        """

        statuses = ['Converged', 'Maximum number of function evaluations made','Maximum number of iterations reached']

        opt_dict = {}
        if self.xtol is not None:
            opt_dict['xtol'] = self.xtol
        if self.ftol is not None:
            opt_dict['ftol'] = self.ftol
        if self.gtol is not None:
            print "WARNING: simplex doesn't have an gtol arg, so I'm going to ignore it"

        opt_result = optimize.fmin(f, self.x_init, (), disp = self.messages,
                   maxfun = self.max_f_eval, full_output=True, **opt_dict)

        self.x_opt = opt_result[0]
        self.f_opt = opt_result[1]
        self.funct_eval = opt_result[3]
        self.status = statuses[opt_result[4]]

        self.trace = None


# class opt_rasm(Optimizer):
#     def __init__(self, *args, **kwargs):
#         Optimizer.__init__(self, *args, **kwargs)
#         self.opt_name = "Rasmussen's Conjugate Gradient"

#     def opt(self):
#         """
#         Run Rasmussen's Conjugate Gradient optimizer
#         """

#         assert self.f_fp != None, "Rasmussen's minimizer requires f_fp"
#         statuses = ['Converged', 'Line search failed', 'Maximum number of f evaluations reached',
#                 'NaNs in optimization']

#         opt_dict = {}
#         if self.xtol is not None:
#             print "WARNING: minimize doesn't have an xtol arg, so I'm going to ignore it"
#         if self.ftol is not None:
#             print "WARNING: minimize doesn't have an ftol arg, so I'm going to ignore it"
#         if self.gtol is not None:
#             print "WARNING: minimize doesn't have an gtol arg, so I'm going to ignore it"

#         opt_result = rasm.minimize(self.x_init, self.f_fp, (), messages = self.messages,
#                 maxnumfuneval = self.max_f_eval)
#         self.x_opt = opt_result[0]
#         self.f_opt = opt_result[1][-1]
#         self.funct_eval = opt_result[2]
#         self.status = statuses[opt_result[3]]

#         self.trace = opt_result[1]

def get_optimizer(f_min):
    # import rasmussens_minimize as rasm
    from SGD import opt_SGD
    
    optimizers = {'fmin_tnc': opt_tnc,
          # 'rasmussen': opt_rasm,
          'simplex': opt_simplex,
          'lbfgsb': opt_lbfgsb,
          'sgd': opt_SGD}

    for opt_name in optimizers.keys():
        if opt_name.lower().find(f_min.lower()) != -1:
            return optimizers[opt_name]

    raise KeyError('No optimizer was found matching the name: %s' % f_min)<|MERGE_RESOLUTION|>--- conflicted
+++ resolved
@@ -1,7 +1,9 @@
 # Copyright (c) 2012, GPy authors (see AUTHORS.txt).
 # Licensed under the BSD 3-clause license (see LICENSE.txt)
 
+
 from scipy import optimize
+# import rasmussens_minimize as rasm
 import pdb
 import pylab as pb
 import datetime as dt
@@ -21,11 +23,7 @@
     :rtype: optimizer object.
 
     """
-<<<<<<< HEAD
-    def __init__(self, x_init, f_fp, f, fp , messages=False, max_f_eval=1e4, ftol=None, gtol=None, xtol=None, **kwargs):
-=======
     def __init__(self, x_init, messages=False, model = None, max_f_eval=1e4, ftol=None, gtol=None, xtol=None):
->>>>>>> e2770b01
         self.opt_name = None
         self.x_init = x_init
         self.messages = messages
