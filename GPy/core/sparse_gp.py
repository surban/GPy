# Copyright (c) 2012, GPy authors (see AUTHORS.txt).
# Licensed under the BSD 3-clause license (see LICENSE.txt)

import numpy as np
<<<<<<< HEAD
from ..util.linalg import mdot, tdot, symmetrify, backsub_both_sides, chol_inv, dtrtrs, dpotrs, dpotri
=======
import pylab as pb
>>>>>>> ca1cb4eb
from gp import GP
from parameterization.param import Param
from ..inference.latent_function_inference import varDTC

class SparseGP(GP):
    """
    A general purpose Sparse GP model

    :param X: inputs
    :type X: np.ndarray (num_data x input_dim)
    :param likelihood: a likelihood instance, containing the observed data
    :type likelihood: GPy.likelihood.(Gaussian | EP | Laplace)
    :param kernel: the kernel (covariance function). See link kernels
    :type kernel: a GPy.kern.kern instance
    :param X_variance: The uncertainty in the measurements of X (Gaussian variance)
    :type X_variance: np.ndarray (num_data x input_dim) | None
    :param Z: inducing inputs
    :type Z: np.ndarray (num_inducing x input_dim)
    :param num_inducing: Number of inducing points (optional, default 10. Ignored if Z is not None)
    :type num_inducing: int

    """

    def __init__(self, X, Y, Z, kernel, likelihood, inference_method=None, X_variance=None, name='sparse gp'):

        #pick a sensible inference method
        if inference_method is None:
            if isinstance(likelihood, likelihoods.Gaussian):
                inference_method = varDTC.Gaussian_inference()
        else:
            #inference_method = ??
            raise NotImplementedError, "what to do what to do?"
            print "defaulting to ", inference_method, "for latent function inference"

        GP.__init__(self, X, Y, likelihood, inference_method, kernel, name)

        self.Z = Z
        self.num_inducing = Z.shape[0]

        if X_variance is None:
            self.has_uncertain_inputs = False
            self.X_variance = None
        else:
            assert X_variance.shape == X.shape
            self.has_uncertain_inputs = True
            self.X_variance = X_variance

        self.Z = Param('inducing inputs', self.Z)
        self.add_parameter(self.Z, gradient=self.dL_dZ, index=0)
        self.add_parameter(self.kern, gradient=self.dL_dtheta)
        self.add_parameter(self.likelihood, gradient=lambda:self.likelihood._gradients(partial=self.partial_for_likelihood))

    def parameters_changed(self):
        self.posterior = self.inference_method.inference(self.kern, self.X, self.X_variance, self.Z, self.likelihood, self.Y)

                #The derivative of the bound wrt the inducing inputs Z
        self.Z.gradient = self.kern.dK_dX(self.dL_dKmm, self.Z)
        if self.has_uncertain_inputs:
            self.Z.gradient += self.kern.dpsi1_dZ(self.dL_dpsi1, self.Z, self.X, self.X_variance)
            self.Z.gradient += self.kern.dpsi2_dZ(self.dL_dpsi2, self.Z, self.X, self.X_variance)
        else:
            self.Z.gradient += self.kern.dK_dX(self.dL_dpsi1.T, self.Z, self.X)

    def _raw_predict(self, Xnew, X_variance_new=None, which_parts='all', full_cov=False):
        """
        Make a prediction for the latent function values
        """
        #TODO!!!


    def _getstate(self):
        """
        Get the current state of the class,
        here just all the indices, rest can get recomputed
        """
        return GP._getstate(self) + [self.Z,
                self.num_inducing,
                self.has_uncertain_inputs,
                self.X_variance]

    def _setstate(self, state):
        self.X_variance = state.pop()
        self.has_uncertain_inputs = state.pop()
        self.num_inducing = state.pop()
        self.Z = state.pop()
        GP._setstate(self, state)<|MERGE_RESOLUTION|>--- conflicted
+++ resolved
@@ -2,11 +2,7 @@
 # Licensed under the BSD 3-clause license (see LICENSE.txt)
 
 import numpy as np
-<<<<<<< HEAD
 from ..util.linalg import mdot, tdot, symmetrify, backsub_both_sides, chol_inv, dtrtrs, dpotrs, dpotri
-=======
-import pylab as pb
->>>>>>> ca1cb4eb
 from gp import GP
 from parameterization.param import Param
 from ..inference.latent_function_inference import varDTC
