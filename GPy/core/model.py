--- conflicted
+++ resolved
@@ -169,12 +169,8 @@
 
         :max_f_eval: maximum number of function evaluations
         :messages: whether to display during optimisation
-<<<<<<< HEAD
-=======
         :param optimzer: whice optimizer to use (defaults to self.preferred optimizer)
         :type optimzer: string TODO: valid strings?
->>>>>>> c003b2f3
-
         """
         if optimizer is None:
             optimizer = self.preferred_optimizer
